# This is only workflow that requires cloud credentials and therefore will not run on PRs coming from forks.
name: "Test Nebari Provider"

on:
  schedule:
    - cron: "0 3 * * *"
  pull_request:
    paths:
      - ".github/workflows/test-provider.yaml"
      - ".github/failed-workflow-issue-templates/test-provider.md"
      - ".github/actions/publish-from-template"
      - "tests/**"
      - "scripts/**"
<<<<<<< HEAD
      - "nebari/**"
=======
      - "src/**"
>>>>>>> 92af1cda
      - "pyproject.toml"
  push:
    branches:
      - main
      - develop
      - release/\d{4}.\d{1,2}.\d{1,2}
    paths:
      - ".github/workflows/test-provider.yaml"
      - "tests/**"
      - "scripts/**"
<<<<<<< HEAD
      - "nebari/**"
=======
      - "src/**"
>>>>>>> 92af1cda
      - "pyproject.toml"
  workflow_call:
    inputs:
      pr_number:
        required: true
        type: string

jobs:
  test-render-providers:
    # avoid running on PRs coming from a fork
    if: github.event.pull_request.head.repo.full_name == github.repository || github.event_name != 'pull_request'
    name: "Test Nebari Provider"
    runs-on: ubuntu-latest
    permissions:
      id-token: write
      contents: read
      pull-requests: write
    strategy:
      matrix:
        provider:
          - aws
          - azure
          - do
          - gcp
          - local
          - existing
        cicd:
          - none
          - github-actions
          - gitlab-ci
      fail-fast: false
    steps:
      - name: "Checkout Infrastructure"
        uses: actions/checkout@v3

      - name: Checkout the branch from the PR that triggered the job
        if: ${{ github.event_name == 'issue_comment' }}
        run: hub pr checkout ${{ inputs.pr_number }}
        env:
          GITHUB_TOKEN: ${{ secrets.GITHUB_TOKEN }}

      - name: Set up Python
        uses: actions/setup-python@v4
        with:
          python-version: 3.8

      - name: Retrieve secret from Vault
        uses: hashicorp/vault-action@v2.5.0
        with:
          method: jwt
          url: "https://quansight-vault-public-vault-b2379fa7.d415e30e.z1.hashicorp.cloud:8200"
          namespace: "admin/quansight"
          role: "repository-nebari-dev-nebari-role"
          secrets: |
            kv/data/repository/nebari-dev/nebari/amazon_web_services/nebari-dev-ci role_name | AWS_ROLE_ARN;
            kv/data/repository/nebari-dev/nebari/google_cloud_platform/nebari-dev-ci/github-nebari-dev-repo-ci project_id | PROJECT_ID;
            kv/data/repository/nebari-dev/nebari/google_cloud_platform/nebari-dev-ci/github-nebari-dev-repo-ci workload_identity_provider | GCP_WORKFLOW_PROVIDER;
            kv/data/repository/nebari-dev/nebari/google_cloud_platform/nebari-dev-ci/github-nebari-dev-repo-ci service_account_name | GCP_SERVICE_ACCOUNT;
            kv/data/repository/nebari-dev/nebari/azure/nebari-dev-ci/github-nebari-dev-repo-ci client_id | ARM_CLIENT_ID;
            kv/data/repository/nebari-dev/nebari/azure/nebari-dev-ci/github-nebari-dev-repo-ci tenant_id | ARM_TENANT_ID;
            kv/data/repository/nebari-dev/nebari/azure/nebari-dev-ci/github-nebari-dev-repo-ci subscription_id | ARM_SUBSCRIPTION_ID;
            kv/data/repository/nebari-dev/nebari/shared_secrets DIGITALOCEAN_TOKEN | DIGITALOCEAN_TOKEN;

      - name: 'Authenticate to GCP'
        if: ${{ matrix.provider == 'gcp' }}
        uses: 'google-github-actions/auth@v1'
        with:
          token_format: access_token
          create_credentials_file: 'true'
          workload_identity_provider: ${{ env.GCP_WORKFLOW_PROVIDER }}
          service_account: ${{ env.GCP_SERVICE_ACCOUNT }}

      - name: Set required environment variables
        if: ${{ matrix.provider == 'gcp' }}
        run: |
          echo "GOOGLE_CREDENTIALS=${{ env.GOOGLE_APPLICATION_CREDENTIALS }}" >> $GITHUB_ENV

      - name: 'Authenticate to AWS'
        if: ${{ matrix.provider == 'aws' }}
        uses: aws-actions/configure-aws-credentials@v1
        with:
          role-to-assume: ${{ env.AWS_ROLE_ARN }}
          role-session-name: github-action
          aws-region: us-east-1

      - name: 'Azure login'
        if: ${{ matrix.provider == 'azure' }}
        uses: azure/login@v1
        with:
          client-id: ${{ env.ARM_CLIENT_ID }}
          tenant-id: ${{ env.ARM_TENANT_ID }}
          subscription-id: ${{ env.ARM_SUBSCRIPTION_ID }}

      - name: Install Nebari
        run: |
          pip install --upgrade pip
          pip install .[dev]

      - name: Nebari Initialize
        run: |
          nebari init "${{ matrix.provider }}" --project "TestProvider" --domain "${{ matrix.provider }}.nebari.dev" --auth-provider github --disable-prompt --ci-provider ${{ matrix.cicd }}
          cat "nebari-config.yaml"

      - name: Nebari Render
        run: |
          nebari render -c "nebari-config.yaml" -o "nebari-${{ matrix.provider }}-${{ matrix.cicd }}-deployment"
          cp "nebari-config.yaml" "nebari-${{ matrix.provider }}-${{ matrix.cicd }}-deployment/nebari-config.yaml"

      - name: Nebari Render Artifact
        uses: actions/upload-artifact@master
        with:
          name: "nebari-${{ matrix.provider }}-${{ matrix.cicd }}-artifact"
          path: "nebari-${{ matrix.provider }}-${{ matrix.cicd }}-deployment"

      - if: failure() || github.event_name == 'pull_request'
        name: Publish information from template
        uses: ./.github/actions/publish-from-template
        env:
          GITHUB_TOKEN: ${{ secrets.GITHUB_TOKEN }}
          PROVIDER: ${{ matrix.provider }}
          CICD: ${{ matrix.cicd }}
        with:
          filename: .github/failed-workflow-issue-templates/test-provider.md<|MERGE_RESOLUTION|>--- conflicted
+++ resolved
@@ -1,37 +1,30 @@
-# This is only workflow that requires cloud credentials and therefore will not run on PRs coming from forks.
-name: "Test Nebari Provider"
+name: "Kubernetes Tests"
 
 on:
-  schedule:
-    - cron: "0 3 * * *"
   pull_request:
     paths:
-      - ".github/workflows/test-provider.yaml"
-      - ".github/failed-workflow-issue-templates/test-provider.md"
-      - ".github/actions/publish-from-template"
+      - ".github/workflows/kubernetes_test.yaml"
       - "tests/**"
+      - "tests_deployment/**"
+      - "tests_e2e/**"
       - "scripts/**"
-<<<<<<< HEAD
-      - "nebari/**"
-=======
       - "src/**"
->>>>>>> 92af1cda
       - "pyproject.toml"
+      - "pytest.ini"
   push:
     branches:
       - main
       - develop
       - release/\d{4}.\d{1,2}.\d{1,2}
     paths:
-      - ".github/workflows/test-provider.yaml"
+      - ".github/workflows/kubernetes_test.yaml"
       - "tests/**"
+      - "tests_deployment/**"
+      - "tests_e2e/**"
       - "scripts/**"
-<<<<<<< HEAD
-      - "nebari/**"
-=======
       - "src/**"
->>>>>>> 92af1cda
       - "pyproject.toml"
+      - "pytest.ini"
   workflow_call:
     inputs:
       pr_number:
@@ -39,118 +32,168 @@
         type: string
 
 jobs:
-  test-render-providers:
-    # avoid running on PRs coming from a fork
-    if: github.event.pull_request.head.repo.full_name == github.repository || github.event_name != 'pull_request'
-    name: "Test Nebari Provider"
-    runs-on: ubuntu-latest
-    permissions:
-      id-token: write
-      contents: read
-      pull-requests: write
-    strategy:
-      matrix:
-        provider:
-          - aws
-          - azure
-          - do
-          - gcp
-          - local
-          - existing
-        cicd:
-          - none
-          - github-actions
-          - gitlab-ci
-      fail-fast: false
+  test-kubernetes:
+    name: "Kubernetes Tests"
+    runs-on: "cirun-runner--${{ github.run_id }}"
+    defaults:
+      run:
+        shell: bash -l {0}
     steps:
-      - name: "Checkout Infrastructure"
-        uses: actions/checkout@v3
+
+      - name: "Set NEBARI_IMAGE_TAG=main"
+        run: |
+          echo "NEBARI_IMAGE_TAG=main" >> "$GITHUB_ENV"
+          echo "GITHUB_BASE_REF: ${GITHUB_BASE_REF}"
+          echo "GITHUB_HEAD_REF: ${GITHUB_HEAD_REF}"
+          echo "GITHUB_REF: ${GITHUB_REF}"
+
+      - name: 'Checkout Infrastructure'
+        uses: actions/checkout@main
 
       - name: Checkout the branch from the PR that triggered the job
         if: ${{ github.event_name == 'issue_comment' }}
-        run: hub pr checkout ${{ inputs.pr_number }}
+        run: |
+          hub version
+          hub pr checkout ${{ inputs.pr_number }}
         env:
           GITHUB_TOKEN: ${{ secrets.GITHUB_TOKEN }}
 
       - name: Set up Python
-        uses: actions/setup-python@v4
+        uses: conda-incubator/setup-miniconda@v2
+        env:
+          CONDA: /home/runnerx/miniconda3
         with:
           python-version: 3.8
-
-      - name: Retrieve secret from Vault
-        uses: hashicorp/vault-action@v2.5.0
-        with:
-          method: jwt
-          url: "https://quansight-vault-public-vault-b2379fa7.d415e30e.z1.hashicorp.cloud:8200"
-          namespace: "admin/quansight"
-          role: "repository-nebari-dev-nebari-role"
-          secrets: |
-            kv/data/repository/nebari-dev/nebari/amazon_web_services/nebari-dev-ci role_name | AWS_ROLE_ARN;
-            kv/data/repository/nebari-dev/nebari/google_cloud_platform/nebari-dev-ci/github-nebari-dev-repo-ci project_id | PROJECT_ID;
-            kv/data/repository/nebari-dev/nebari/google_cloud_platform/nebari-dev-ci/github-nebari-dev-repo-ci workload_identity_provider | GCP_WORKFLOW_PROVIDER;
-            kv/data/repository/nebari-dev/nebari/google_cloud_platform/nebari-dev-ci/github-nebari-dev-repo-ci service_account_name | GCP_SERVICE_ACCOUNT;
-            kv/data/repository/nebari-dev/nebari/azure/nebari-dev-ci/github-nebari-dev-repo-ci client_id | ARM_CLIENT_ID;
-            kv/data/repository/nebari-dev/nebari/azure/nebari-dev-ci/github-nebari-dev-repo-ci tenant_id | ARM_TENANT_ID;
-            kv/data/repository/nebari-dev/nebari/azure/nebari-dev-ci/github-nebari-dev-repo-ci subscription_id | ARM_SUBSCRIPTION_ID;
-            kv/data/repository/nebari-dev/nebari/shared_secrets DIGITALOCEAN_TOKEN | DIGITALOCEAN_TOKEN;
-
-      - name: 'Authenticate to GCP'
-        if: ${{ matrix.provider == 'gcp' }}
-        uses: 'google-github-actions/auth@v1'
-        with:
-          token_format: access_token
-          create_credentials_file: 'true'
-          workload_identity_provider: ${{ env.GCP_WORKFLOW_PROVIDER }}
-          service_account: ${{ env.GCP_SERVICE_ACCOUNT }}
-
-      - name: Set required environment variables
-        if: ${{ matrix.provider == 'gcp' }}
-        run: |
-          echo "GOOGLE_CREDENTIALS=${{ env.GOOGLE_APPLICATION_CREDENTIALS }}" >> $GITHUB_ENV
-
-      - name: 'Authenticate to AWS'
-        if: ${{ matrix.provider == 'aws' }}
-        uses: aws-actions/configure-aws-credentials@v1
-        with:
-          role-to-assume: ${{ env.AWS_ROLE_ARN }}
-          role-session-name: github-action
-          aws-region: us-east-1
-
-      - name: 'Azure login'
-        if: ${{ matrix.provider == 'azure' }}
-        uses: azure/login@v1
-        with:
-          client-id: ${{ env.ARM_CLIENT_ID }}
-          tenant-id: ${{ env.ARM_TENANT_ID }}
-          subscription-id: ${{ env.ARM_SUBSCRIPTION_ID }}
-
+          miniconda-version: "latest"
       - name: Install Nebari
         run: |
-          pip install --upgrade pip
+          conda install --quiet --yes -c anaconda pip
           pip install .[dev]
+          playwright install
+      - name: Download and Install Kubectl
+        run: |
+          mkdir -p bin
+          pushd bin
 
-      - name: Nebari Initialize
+          curl -LO https://storage.googleapis.com/kubernetes-release/release/v1.19.0/bin/linux/amd64/kubectl
+          chmod +x kubectl
+
+          echo "$PWD" >> $GITHUB_PATH
+          popd
+      - name: Enable docker permissions for user
         run: |
-          nebari init "${{ matrix.provider }}" --project "TestProvider" --domain "${{ matrix.provider }}.nebari.dev" --auth-provider github --disable-prompt --ci-provider ${{ matrix.cicd }}
-          cat "nebari-config.yaml"
+          sudo docker ps
+          sudo usermod -aG docker $USER && newgrp docker
 
-      - name: Nebari Render
+          docker info
+          docker ps
+      - name: Get routing table for docker pods
         run: |
-          nebari render -c "nebari-config.yaml" -o "nebari-${{ matrix.provider }}-${{ matrix.cicd }}-deployment"
-          cp "nebari-config.yaml" "nebari-${{ matrix.provider }}-${{ matrix.cicd }}-deployment/nebari-config.yaml"
+          ip route
+      - name: Initialize Nebari Cloud
+        run: |
+          mkdir -p local-deployment
+          cd local-deployment
+          nebari init local --project=thisisatest --domain github-actions.nebari.dev --auth-provider=password
 
-      - name: Nebari Render Artifact
-        uses: actions/upload-artifact@master
+          # Need smaller profiles on Local Kind
+          sed -i -E 's/(cpu_guarantee):\s+[0-9\.]+/\1: 0.25/g' "nebari-config.yaml"
+          sed -i -E 's/(mem_guarantee):\s+[A-Za-z0-9\.]+/\1: 0.25G/g' "nebari-config.yaml"
+
+          cat nebari-config.yaml
+      - name: Deploy Nebari
+        run: |
+          cd local-deployment
+          nebari deploy --config nebari-config.yaml --disable-prompt
+      - name: Basic kubectl checks after deployment
+        if: always()
+        run: |
+          kubectl get all,cm,secret,ing -A
+      - name: Check github-actions.nebari.dev resolves
+        run: |
+          nslookup github-actions.nebari.dev
+      - name: Curl jupyterhub login page
+        run: |
+          curl -k https://github-actions.nebari.dev/hub/home -i
+
+      ### CYPRESS TESTS
+      - name: Setup Node
+        uses: actions/setup-node@v3
         with:
-          name: "nebari-${{ matrix.provider }}-${{ matrix.cicd }}-artifact"
-          path: "nebari-${{ matrix.provider }}-${{ matrix.cicd }}-deployment"
+          node-version: '16'
+      - name: npm version
+        run: |
+          npm --version
+      - name: Install Cypress dependencies
+        run: |
+          sudo apt-get -y update
+          sudo apt-get install -y libgtk2.0-0 libgtk-3-0 libgbm-dev libnotify-dev libgconf-2-4 libnss3 libxss1 libasound2 libxtst6 xauth xvfb
 
-      - if: failure() || github.event_name == 'pull_request'
-        name: Publish information from template
-        uses: ./.github/actions/publish-from-template
+      - name: Get nebari-config.yaml full path
+        run: echo "NEBARI_CONFIG_PATH=`realpath ./local-deployment/nebari-config.yaml`" >> "$GITHUB_ENV"
+
+      - name: Create example-user
+        run: |
+          export CYPRESS_EXAMPLE_USER_NAME=example-user
+          export CYPRESS_EXAMPLE_USER_PASSWORD=P@sswo3d
+
+          echo "CYPRESS_EXAMPLE_USER_NAME=${CYPRESS_EXAMPLE_USER_NAME}" >> $GITHUB_ENV
+          echo "CYPRESS_EXAMPLE_USER_PASSWORD=${CYPRESS_EXAMPLE_USER_PASSWORD}" >> $GITHUB_ENV
+
+          nebari keycloak adduser --user "${CYPRESS_EXAMPLE_USER_NAME}" "${CYPRESS_EXAMPLE_USER_PASSWORD}" --config "${NEBARI_CONFIG_PATH}"
+          nebari keycloak listusers --config "${NEBARI_CONFIG_PATH}"
+
+      - name: Cypress run
+        uses: cypress-io/github-action@v4
         env:
-          GITHUB_TOKEN: ${{ secrets.GITHUB_TOKEN }}
-          PROVIDER: ${{ matrix.provider }}
-          CICD: ${{ matrix.cicd }}
+          CYPRESS_BASE_URL: https://github-actions.nebari.dev/
         with:
-          filename: .github/failed-workflow-issue-templates/test-provider.md+          working-directory: tests_e2e
+
+      - name: Playwright Tests
+        env:
+          KEYCLOAK_USERNAME: ${{ env.CYPRESS_EXAMPLE_USER_NAME }}
+          KEYCLOAK_PASSWORD: ${{ env.CYPRESS_EXAMPLE_USER_PASSWORD }}
+          NEBARI_FULL_URL: https://github-actions.nebari.dev/
+        working-directory: tests_e2e/playwright
+        run: |
+          # create environment file
+          envsubst < .env.tpl > .env
+          # run playwright pytest tests in headed mode with the chromium browser
+          xvfb-run pytest --browser chromium
+
+      - name: Save Cypress screenshots and videos
+        if: always()
+        uses: actions/upload-artifact@v3
+        with:
+          name: e2e-cypress
+          path: |
+            ./tests_e2e/cypress/screenshots/
+            ./tests_e2e/cypress/videos/
+            ./tests_e2e/playwright/videos/
+
+      - name: Deployment Pytests
+        run: |
+          export KEYCLOAK_USERNAME=${CYPRESS_EXAMPLE_USER_NAME}
+          export KEYCLOAK_PASSWORD=${CYPRESS_EXAMPLE_USER_PASSWORD}
+          pytest tests_deployment/ -v -s
+
+      - name: JupyterHub Notebook Tests
+        # run jhub-client after pytest since jhubctl can cleanup
+        # the running server
+        run: |
+          sleep 60
+          export JUPYTERHUB_USERNAME=${CYPRESS_EXAMPLE_USER_NAME}
+          export JUPYTERHUB_PASSWORD=${CYPRESS_EXAMPLE_USER_PASSWORD}
+          jhubctl --verbose run --hub=https://github-actions.nebari.dev \
+                                --auth-type=keycloak \
+                                --validate --no-verify-ssl \
+                                --kernel python3 \
+                                --stop-server \
+                                --notebook tests_deployment/assets/notebook/simple.ipynb \
+
+      ### CLEANUP AFTER TESTS
+      - name: Cleanup nebari deployment
+        run: |
+          cd local-deployment
+          nebari destroy --config nebari-config.yaml --disable-prompt