# pre-commit is a tool to perform a predefined set of tasks manually and/or
# automatically before git commits are made.
#
# Config reference: https://pre-commit.com/#pre-commit-configyaml---top-level
#
# Common tasks
#
# - Register git hooks: pre-commit install --install-hooks
# - Run on all files:   pre-commit run --all-files
#
# These pre-commit hooks are run as CI.
#
# NOTE: if it can be avoided, add configs/args in pyproject.toml or below instead of creating a new `.config.file`.
# https://pre-commit.ci/#configuration
ci:
  autoupdate_schedule: monthly
  autofix_commit_msg: |
    [pre-commit.ci] Apply automatic pre-commit fixes
  # this does not work on pre-commit ci
  skip: [terraform_fmt]

repos:
  # general
  - repo: https://github.com/pre-commit/pre-commit-hooks
    rev: v4.4.0
    hooks:
      - id: end-of-file-fixer
      - id: trailing-whitespace
      - id: check-json
      - id: check-yaml
        # jinja2 templates for helm charts
        exclude: "src/_nebari/template/stages/07-kubernetes-services/modules/kubernetes/services/(clearml/chart/templates/.*|prefect/chart/templates/.*)"
        args: [--allow-multiple-documents]
      - id: check-toml
      # Lint: Checks that non-binary executables have a proper shebang.
      - id: check-executables-have-shebangs
        exclude: "^src/_nebari/template/"

  - repo: https://github.com/codespell-project/codespell
<<<<<<< HEAD
    rev: v2.2.4
=======
    rev: v2.2.5
>>>>>>> 92af1cda
    hooks:
      - id: codespell
        args:
          [
            "--builtin=rare,clear,informal,names",
<<<<<<< HEAD
            "--skip=_build,*/build/*,*/node_modules/*,nebari.egg-info,.nox,*.git,*.js,*.json,*.yaml,*.yml",
=======
            "--skip=_build,*/build/*,*/node_modules/*,nebari.egg-info,*.git,*.js,*.json,*.yaml,*.yml",
>>>>>>> 92af1cda
            "--ignore-words-list=AKS,aks",
            "--write",
          ]
        language: python

  # python
  - repo: https://github.com/psf/black
<<<<<<< HEAD
    rev: 23.3.0
    hooks:
      - id: black
        args: ["--line-length=88", "--exclude=/nebari/template/"]

  - repo: https://github.com/charliermarsh/ruff-pre-commit
    rev: v0.0.263
=======
    rev: 23.7.0
    hooks:
      - id: black
        args: ["--line-length=88", "--exclude=/src/_nebari/template/"]

  - repo: https://github.com/astral-sh/ruff-pre-commit
    rev: v0.0.281
>>>>>>> 92af1cda
    hooks:
      - id: ruff
        args: ["--fix"]

  - repo: https://github.com/pycqa/isort
    rev: 5.12.0
    hooks:
      - id: isort
        name: isort
        additional_dependencies: [toml]
        files: \.py$
        args: ["--profile", "black"]

  # terraform
  - repo: https://github.com/antonbabenko/pre-commit-terraform
<<<<<<< HEAD
    rev: v1.78.0
=======
    rev: v1.81.0
>>>>>>> 92af1cda
    hooks:
      - id: terraform_fmt
        args:
          - --args=-write=true<|MERGE_RESOLUTION|>--- conflicted
+++ resolved
@@ -37,21 +37,13 @@
         exclude: "^src/_nebari/template/"
 
   - repo: https://github.com/codespell-project/codespell
-<<<<<<< HEAD
-    rev: v2.2.4
-=======
     rev: v2.2.5
->>>>>>> 92af1cda
     hooks:
       - id: codespell
         args:
           [
             "--builtin=rare,clear,informal,names",
-<<<<<<< HEAD
-            "--skip=_build,*/build/*,*/node_modules/*,nebari.egg-info,.nox,*.git,*.js,*.json,*.yaml,*.yml",
-=======
             "--skip=_build,*/build/*,*/node_modules/*,nebari.egg-info,*.git,*.js,*.json,*.yaml,*.yml",
->>>>>>> 92af1cda
             "--ignore-words-list=AKS,aks",
             "--write",
           ]
@@ -59,23 +51,13 @@
 
   # python
   - repo: https://github.com/psf/black
-<<<<<<< HEAD
     rev: 23.3.0
-    hooks:
-      - id: black
-        args: ["--line-length=88", "--exclude=/nebari/template/"]
-
-  - repo: https://github.com/charliermarsh/ruff-pre-commit
-    rev: v0.0.263
-=======
-    rev: 23.7.0
     hooks:
       - id: black
         args: ["--line-length=88", "--exclude=/src/_nebari/template/"]
 
   - repo: https://github.com/astral-sh/ruff-pre-commit
-    rev: v0.0.281
->>>>>>> 92af1cda
+    rev: v0.0.276
     hooks:
       - id: ruff
         args: ["--fix"]
@@ -91,11 +73,7 @@
 
   # terraform
   - repo: https://github.com/antonbabenko/pre-commit-terraform
-<<<<<<< HEAD
-    rev: v1.78.0
-=======
     rev: v1.81.0
->>>>>>> 92af1cda
     hooks:
       - id: terraform_fmt
         args:
