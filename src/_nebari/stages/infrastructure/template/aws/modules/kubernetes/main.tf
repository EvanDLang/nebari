--- conflicted
+++ resolved
@@ -53,7 +53,6 @@
     aws_iam_role_policy_attachment.node-group-policy,
   ]
 
-<<<<<<< HEAD
   tags = merge(
     {
       "k8s.io/cluster-autoscaler/node-template/label/dedicated" = var.node_groups[count.index].name
@@ -74,12 +73,6 @@
       "aws.amazon.com/spot" = "true"
     } : {}, var.labels)
 
-=======
-  tags = merge({
-    "k8s.io/cluster-autoscaler/node-template/label/dedicated" = var.node_groups[count.index].name
-    propagate_at_launch                                       = true
-  }, var.tags)
->>>>>>> 71c2079b
 }
 
 data "aws_eks_cluster_auth" "main" {
