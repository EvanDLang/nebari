--- conflicted
+++ resolved
@@ -130,14 +130,9 @@
 class AWSInputVars(schema.Base):
     name: str
     environment: str
-<<<<<<< HEAD
-    existing_security_group_id: str = None
-    existing_subnet_ids: List[str] = None
-    existing_efs: str = None
-=======
+    existing_efs: Optional[str] = None
+    existing_subnet_ids: Optional[List[str]] = None
     existing_security_group_id: Optional[str] = None
-    existing_subnet_ids: Optional[List[str]] = None
->>>>>>> 71c2079b
     region: str
     kubernetes_version: str
     node_groups: List[AWSNodeGroupInputVars]
@@ -444,12 +439,12 @@
 
 
 DEFAULT_AWS_NODE_GROUPS = {
-    "general": AWSNodeGroup(instance="m5.2xlarge", min_nodes=1, max_nodes=1),
+    "general": AWSNodeGroup(instance=["m5.2xlarge"], min_nodes=1, max_nodes=1),
     "user": AWSNodeGroup(
-        instance="m5.xlarge", min_nodes=0, max_nodes=5, single_subnet=False
+        instance=["m5.xlarge"], min_nodes=0, max_nodes=5, single_subnet=False
     ),
     "worker": AWSNodeGroup(
-        instance="m5.xlarge", min_nodes=0, max_nodes=5, single_subnet=False
+        instance=["m5.xlarge"], min_nodes=0, max_nodes=5, single_subnet=False
     ),
 }
 
@@ -458,20 +453,10 @@
     region: str
     kubernetes_version: str
     availability_zones: Optional[List[str]]
-<<<<<<< HEAD
-    node_groups: Dict[str, AWSNodeGroup] = {
-        "general": AWSNodeGroup(instance=["m5.2xlarge"], min_nodes=1, max_nodes=1),
-        "user": AWSNodeGroup(instance=["m5.xlarge"], max_nodes=5, single_subnet=False),
-        "worker": AWSNodeGroup(instance=["m5.xlarge"], max_nodes=5, single_subnet=False)
-    }
-    existing_subnet_ids: List[str] = None
-    existing_efs: str = None
-    existing_security_group_id: str = None
-=======
     node_groups: Dict[str, AWSNodeGroup] = DEFAULT_AWS_NODE_GROUPS
+    existing_efs: Optional[str] = None
     existing_subnet_ids: Optional[List[str]] = None
     existing_security_group_id: Optional[str] = None
->>>>>>> 71c2079b
     vpc_cidr_block: str = "10.10.0.0/16"
     permissions_boundary: Optional[str] = None
     tags: Optional[Dict[str, str]] = {}
@@ -488,17 +473,6 @@
                 f"Amazon Web Services region={data['region']} is not one of {available_regions}"
             )
 
-<<<<<<< HEAD
-        # validate node groups
-        node_groups = values["node_groups"]
-        available_instances = amazon_web_services.instances(region)
-        for name, node_group in node_groups.items():
-            for instance in node_group.instance:
-                if instance not in available_instances:
-                    raise ValueError(
-                        f"Instance {instance} not available out of available instances {available_instances.keys()}"
-                    )
-=======
         # check if kubernetes version is valid
         available_kubernetes_versions = amazon_web_services.kubernetes_versions(
             data["region"]
@@ -511,7 +485,6 @@
             raise ValueError(
                 f"\nInvalid `kubernetes-version` provided: {data['kubernetes_version']}.\nPlease select from one of the following supported Kubernetes versions: {available_kubernetes_versions} or omit flag to use latest Kubernetes version available."
             )
->>>>>>> 71c2079b
 
         # check if availability zones are valid
         available_zones = amazon_web_services.zones(data["region"])
@@ -533,7 +506,8 @@
                     if hasattr(node_group, "__getitem__")
                     else node_group.instance
                 )
-                if instance not in available_instances:
+                if len([i for i in instance if i in available_instances]) == 0:
+                # if instance not in available_instances:
                     raise ValueError(
                         f"Amazon Web Services instance {node_group.instance} not one of available instance types={available_instances}"
                     )
