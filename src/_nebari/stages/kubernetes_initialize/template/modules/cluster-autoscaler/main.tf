--- conflicted
+++ resolved
@@ -19,10 +19,6 @@
         clusterName = var.cluster-name
         enabled     = true
       }
-<<<<<<< HEAD
-      nodeSelector = {
-        "${var.node_group.key}" = tostring(var.node_group.value)
-=======
 
       affinity = {
         nodeAffinity = {
@@ -40,7 +36,6 @@
             ]
           }
         }
->>>>>>> 71c2079b
       }
     })
   ], var.overrides)
