import enum
import json
import sys
import time
import typing
from typing import Any, Dict, List, Type
from urllib.parse import urlencode

import pydantic
from pydantic import Field

from _nebari import constants
from _nebari.stages.base import NebariTerraformStage
from _nebari.stages.tf_objects import (
    NebariHelmProvider,
    NebariKubernetesProvider,
    NebariTerraformState,
)
from _nebari.utils import set_docker_image_tag, set_nebari_dask_version
from _nebari.version import __version__
from nebari import schema
from nebari.hookspecs import NebariStage, hookimpl

# check and retry settings
NUM_ATTEMPTS = 10
TIMEOUT = 10  # seconds


@schema.yaml_object(schema.yaml)
class AccessEnum(str, enum.Enum):
    all = "all"
    yaml = "yaml"
    keycloak = "keycloak"

    @classmethod
    def to_yaml(cls, representer, node):
        return representer.represent_str(node.value)


class DefaultImages(schema.Base):
    jupyterhub: str = f"quay.io/nebari/nebari-jupyterhub:{set_docker_image_tag()}"
    jupyterlab: str = f"quay.io/nebari/nebari-jupyterlab:{set_docker_image_tag()}"
    dask_worker: str = f"quay.io/nebari/nebari-dask-worker:{set_docker_image_tag()}"


class Storage(schema.Base):
    conda_store: str = "200Gi"
    shared_filesystem: str = "200Gi"


class JupyterHubTheme(schema.Base):
    hub_title: str = "Nebari"
    hub_subtitle: str = "Your open source data science platform"
<<<<<<< HEAD
    welcome: str = (
        """Welcome! Learn about Nebari's features and configurations in <a href="https://www.nebari.dev/docs">the documentation</a>. If you have any questions or feedback, reach the team on <a href="https://www.nebari.dev/docs/community#getting-support">Nebari's support forums</a>."""
    )
    logo: str = (
        "https://raw.githubusercontent.com/nebari-dev/nebari-design/main/logo-mark/horizontal/Nebari-Logo-Horizontal-Lockup-White-text.svg"
    )
=======
    welcome: str = """Welcome! Learn about Nebari's features and configurations in <a href="https://www.nebari.dev/docs">the documentation</a>. If you have any questions or feedback, reach the team on <a href="https://www.nebari.dev/docs/community#getting-support">Nebari's support forums</a>."""
    logo: str = "https://raw.githubusercontent.com/nebari-dev/nebari-design/main/logo-mark/horizontal/Nebari-Logo-Horizontal-Lockup-White-text.svg"
    favicon: str = "https://raw.githubusercontent.com/nebari-dev/nebari-design/main/symbol/favicon.ico"
>>>>>>> 9f2f8c51
    primary_color: str = "#4f4173"
    primary_color_dark: str = "#4f4173"
    secondary_color: str = "#957da6"
    secondary_color_dark: str = "#957da6"
    accent_color: str = "#32C574"
    accent_color_dark: str = "#32C574"
    text_color: str = "#111111"
    h1_color: str = "#652e8e"
    h2_color: str = "#652e8e"
    version: str = f"v{__version__}"
    navbar_color: str = "#1c1d26"
    navbar_text_color: str = "#f1f1f6"
    navbar_hover_color: str = "#db96f3"
    display_version: str = "True"  # limitation of theme everything is a str


class Theme(schema.Base):
    jupyterhub: JupyterHubTheme = JupyterHubTheme()


class KubeSpawner(schema.Base):
    cpu_limit: int
    cpu_guarantee: int
    mem_limit: str
    mem_guarantee: str

    class Config:
        extra = "allow"


class JupyterLabProfile(schema.Base):
    access: AccessEnum = AccessEnum.all
    display_name: str
    description: str
    default: bool = False
    users: typing.Optional[typing.List[str]]
    groups: typing.Optional[typing.List[str]]
    kubespawner_override: typing.Optional[KubeSpawner]

    @pydantic.root_validator
    def only_yaml_can_have_groups_and_users(cls, values):
        if values["access"] != AccessEnum.yaml:
            if (
                values.get("users", None) is not None
                or values.get("groups", None) is not None
            ):
                raise ValueError(
                    "Profile must not contain groups or users fields unless access = yaml"
                )
        return values


class DaskWorkerProfile(schema.Base):
    worker_cores_limit: int
    worker_cores: int
    worker_memory_limit: str
    worker_memory: str
    worker_threads: int = 1

    class Config:
        extra = "allow"


class Profiles(schema.Base):
    jupyterlab: typing.List[JupyterLabProfile] = [
        JupyterLabProfile(
            display_name="Small Instance",
            description="Stable environment with 2 cpu / 8 GB ram",
            default=True,
            kubespawner_override=KubeSpawner(
                cpu_limit=2,
                cpu_guarantee=1.5,
                mem_limit="8G",
                mem_guarantee="5G",
            ),
        ),
        JupyterLabProfile(
            display_name="Medium Instance",
            description="Stable environment with 4 cpu / 16 GB ram",
            kubespawner_override=KubeSpawner(
                cpu_limit=4,
                cpu_guarantee=3,
                mem_limit="16G",
                mem_guarantee="10G",
            ),
        ),
    ]
    dask_worker: typing.Dict[str, DaskWorkerProfile] = {
        "Small Worker": DaskWorkerProfile(
            worker_cores_limit=2,
            worker_cores=1.5,
            worker_memory_limit="8G",
            worker_memory="5G",
            worker_threads=2,
        ),
        "Medium Worker": DaskWorkerProfile(
            worker_cores_limit=4,
            worker_cores=3,
            worker_memory_limit="16G",
            worker_memory="10G",
            worker_threads=4,
        ),
    }

    @pydantic.validator("jupyterlab")
    def check_default(cls, v, values):
        """Check if only one default value is present."""
        default = [attrs["default"] for attrs in v if "default" in attrs]
        if default.count(True) > 1:
            raise TypeError(
                "Multiple default Jupyterlab profiles may cause unexpected problems."
            )
        return v


class CondaEnvironment(schema.Base):
    name: str
    channels: typing.Optional[typing.List[str]]
    dependencies: typing.List[typing.Union[str, typing.Dict[str, typing.List[str]]]]


class CondaStore(schema.Base):
    extra_settings: typing.Dict[str, typing.Any] = {}
    extra_config: str = ""
    image: str = "quansight/conda-store-server"
    image_tag: str = constants.DEFAULT_CONDA_STORE_IMAGE_TAG
    default_namespace: str = "nebari-git"
    object_storage: str = "200Gi"


class NebariWorkflowController(schema.Base):
    enabled: bool = True
    image_tag: str = constants.DEFAULT_NEBARI_WORKFLOW_CONTROLLER_IMAGE_TAG


class ArgoWorkflows(schema.Base):
    enabled: bool = True
    overrides: typing.Dict = {}
    nebari_workflow_controller: NebariWorkflowController = NebariWorkflowController()


class JHubApps(schema.Base):
    enabled: bool = False


class MonitoringOverrides(schema.Base):
    loki: typing.Dict = {}
    promtail: typing.Dict = {}
    minio: typing.Dict = {}


class Monitoring(schema.Base):
    enabled: bool = True
    overrides: MonitoringOverrides = MonitoringOverrides()
    minio_enabled: bool = True


class JupyterLabPioneer(schema.Base):
    enabled: bool = False
    log_format: typing.Optional[str] = None


class Telemetry(schema.Base):
    jupyterlab_pioneer: JupyterLabPioneer = JupyterLabPioneer()


class JupyterHub(schema.Base):
    overrides: typing.Dict = {}


class IdleCuller(schema.Base):
    terminal_cull_inactive_timeout: int = 15
    terminal_cull_interval: int = 5
    kernel_cull_idle_timeout: int = 15
    kernel_cull_interval: int = 5
    kernel_cull_connected: bool = True
    kernel_cull_busy: bool = False
    server_shutdown_no_activity_timeout: int = 15


class JupyterLab(schema.Base):
    default_settings: typing.Dict[str, typing.Any] = {}
    idle_culler: IdleCuller = IdleCuller()
    initial_repositories: typing.List[typing.Dict[str, str]] = []
    preferred_dir: typing.Optional[str] = None


class InputSchema(schema.Base):
    default_images: DefaultImages = DefaultImages()
    storage: Storage = Storage()
    theme: Theme = Theme()
    profiles: Profiles = Profiles()
    environments: typing.Dict[str, CondaEnvironment] = {
        "environment-dask.yaml": CondaEnvironment(
            name="dask",
            channels=["conda-forge"],
            dependencies=[
                "python==3.11.6",
                "ipykernel==6.26.0",
                "ipywidgets==8.1.1",
                f"nebari-dask=={set_nebari_dask_version()}",
                "python-graphviz==0.20.1",
                "pyarrow==14.0.1",
                "s3fs==2023.10.0",
                "gcsfs==2023.10.0",
                "numpy=1.26.0",
                "numba=0.58.1",
                "pandas=2.1.3",
                "xarray==2023.10.1",
            ],
        ),
        "environment-dashboard.yaml": CondaEnvironment(
            name="dashboard",
            channels=["conda-forge"],
            dependencies=[
                "python==3.11.6",
                "cufflinks-py==0.17.3",
                "dash==2.14.1",
                "geopandas==0.14.1",
                "geopy==2.4.0",
                "geoviews==1.11.0",
                "gunicorn==21.2.0",
                "holoviews==1.18.1",
                "ipykernel==6.26.0",
                "ipywidgets==8.1.1",
                "jupyter==1.0.0",
                "jupyter_bokeh==3.0.7",
                "matplotlib==3.8.1",
                f"nebari-dask=={set_nebari_dask_version()}",
                "nodejs=20.8.1",
                "numpy==1.26.0",
                "openpyxl==3.1.2",
                "pandas==2.1.3",
                "panel==1.3.1",
                "param==2.0.1",
                "plotly==5.18.0",
                "python-graphviz==0.20.1",
                "rich==13.6.0",
                "streamlit==1.28.1",
                "sympy==1.12",
                "voila==0.5.5",
                "xarray==2023.10.1",
                "pip==23.3.1",
                {
                    "pip": [
                        "streamlit-image-comparison==0.0.4",
                        "noaa-coops==0.1.9",
                        "dash_core_components==2.0.0",
                        "dash_html_components==2.0.0",
                    ],
                },
            ],
        ),
    }
    conda_store: CondaStore = CondaStore()
    argo_workflows: ArgoWorkflows = ArgoWorkflows()
    monitoring: Monitoring = Monitoring()
    telemetry: Telemetry = Telemetry()
    jupyterhub: JupyterHub = JupyterHub()
    jupyterlab: JupyterLab = JupyterLab()
    jhub_apps: JHubApps = JHubApps()


class OutputSchema(schema.Base):
    pass


# variables shared by multiple services
class KubernetesServicesInputVars(schema.Base):
    name: str
    environment: str
    endpoint: str
    realm_id: str
    node_groups: Dict[str, Dict[str, str]]
    jupyterhub_logout_redirect_url: str = Field(alias="jupyterhub-logout-redirect-url")


def _split_docker_image_name(image_name):
    name, tag = image_name.split(":")
    return {"name": name, "tag": tag}


class ImageNameTag(schema.Base):
    name: str
    tag: str


class CondaStoreInputVars(schema.Base):
    conda_store_environments: Dict[str, CondaEnvironment] = Field(
        alias="conda-store-environments"
    )
    conda_store_default_namespace: str = Field(alias="conda-store-default-namespace")
    conda_store_filesystem_storage: str = Field(alias="conda-store-filesystem-storage")
    conda_store_object_storage: str = Field(alias="conda-store-object-storage")
    conda_store_extra_settings: Dict[str, Any] = Field(
        alias="conda-store-extra-settings"
    )
    conda_store_extra_config: str = Field(alias="conda-store-extra-config")
    conda_store_image: str = Field(alias="conda-store-image")
    conda_store_image_tag: str = Field(alias="conda-store-image-tag")
    conda_store_service_token_scopes: Dict[str, Dict[str, Any]] = Field(
        alias="conda-store-service-token-scopes"
    )


class JupyterhubInputVars(schema.Base):
    jupyterhub_theme: Dict[str, Any] = Field(alias="jupyterhub-theme")
    jupyterlab_image: ImageNameTag = Field(alias="jupyterlab-image")
    jupyterlab_default_settings: Dict[str, Any] = Field(
        alias="jupyterlab-default-settings"
    )
    initial_repositories: str = Field(alias="initial-repositories")
    jupyterhub_overrides: List[str] = Field(alias="jupyterhub-overrides")
    jupyterhub_stared_storage: str = Field(alias="jupyterhub-shared-storage")
    jupyterhub_shared_endpoint: str = Field(None, alias="jupyterhub-shared-endpoint")
    jupyterhub_profiles: List[JupyterLabProfile] = Field(alias="jupyterlab-profiles")
    jupyterhub_image: ImageNameTag = Field(alias="jupyterhub-image")
    jupyterhub_hub_extraEnv: str = Field(alias="jupyterhub-hub-extraEnv")
    idle_culler_settings: Dict[str, Any] = Field(alias="idle-culler-settings")
    argo_workflows_enabled: bool = Field(alias="argo-workflows-enabled")
    jhub_apps_enabled: bool = Field(alias="jhub-apps-enabled")
    cloud_provider: str = Field(alias="cloud-provider")
    jupyterlab_preferred_dir: typing.Optional[str] = Field(
        alias="jupyterlab-preferred-dir"
    )


class DaskGatewayInputVars(schema.Base):
    dask_worker_image: ImageNameTag = Field(alias="dask-worker-image")
    dask_gateway_profiles: Dict[str, Any] = Field(alias="dask-gateway-profiles")
    cloud_provider: str = Field(alias="cloud-provider")


class MonitoringInputVars(schema.Base):
    monitoring_enabled: bool = Field(alias="monitoring-enabled")
    minio_enabled: bool = Field(alias="minio-enabled")
    grafana_loki_overrides: List[str] = Field(alias="grafana-loki-overrides")
    grafana_promtail_overrides: List[str] = Field(alias="grafana-promtail-overrides")
    grafana_loki_minio_overrides: List[str] = Field(
        alias="grafana-loki-minio-overrides"
    )


class TelemetryInputVars(schema.Base):
    jupyterlab_pioneer_enabled: bool = Field(alias="jupyterlab-pioneer-enabled")
    jupyterlab_pioneer_log_format: typing.Optional[str] = Field(
        alias="jupyterlab-pioneer-log-format"
    )


class ArgoWorkflowsInputVars(schema.Base):
    argo_workflows_enabled: bool = Field(alias="argo-workflows-enabled")
    argo_workflows_overrides: List[str] = Field(alias="argo-workflows-overrides")
    nebari_workflow_controller: bool = Field(alias="nebari-workflow-controller")
    workflow_controller_image_tag: str = Field(alias="workflow-controller-image-tag")
    keycloak_read_only_user_credentials: Dict[str, Any] = Field(
        alias="keycloak-read-only-user-credentials"
    )


class KubernetesServicesStage(NebariTerraformStage):
    name = "07-kubernetes-services"
    priority = 70

    input_schema = InputSchema
    output_schema = OutputSchema

    def tf_objects(self) -> List[Dict]:
        return [
            NebariTerraformState(self.name, self.config),
            NebariKubernetesProvider(self.config),
            NebariHelmProvider(self.config),
        ]

    def input_vars(self, stage_outputs: Dict[str, Dict[str, Any]]):
        domain = stage_outputs["stages/04-kubernetes-ingress"]["domain"]
        final_logout_uri = f"https://{domain}/hub/login"

        realm_id = stage_outputs["stages/06-kubernetes-keycloak-configuration"][
            "realm_id"
        ]["value"]
        cloud_provider = self.config.provider.value
        jupyterhub_shared_endpoint = (
            stage_outputs["stages/02-infrastructure"]
            .get("nfs_endpoint", {})
            .get("value")
        )
        keycloak_read_only_user_credentials = stage_outputs[
            "stages/06-kubernetes-keycloak-configuration"
        ]["keycloak-read-only-user-credentials"]["value"]

        conda_store_token_scopes = {
            "dask-gateway": {
                "primary_namespace": "",
                "role_bindings": {
                    "*/*": ["viewer"],
                },
            },
            "argo-workflows-jupyter-scheduler": {
                "primary_namespace": "",
                "role_bindings": {
                    "*/*": ["viewer"],
                },
            },
            "jhub-apps": {
                "primary_namespace": "",
                "role_bindings": {
                    "*/*": ["viewer"],
                },
            },
        }

        # Compound any logout URLs from extensions so they are are logged out in succession
        # when Keycloak and JupyterHub are logged out
        for ext in self.config.tf_extensions:
            if ext.logout != "":
                final_logout_uri = "{}?{}".format(
                    f"https://{domain}/{ext.urlslug}{ext.logout}",
                    urlencode({"redirect_uri": final_logout_uri}),
                )

        jupyterhub_theme = self.config.theme.jupyterhub
        if self.config.theme.jupyterhub.display_version and (
            not self.config.theme.jupyterhub.version
        ):
            jupyterhub_theme.update({"version": f"v{self.config.nebari_version}"})

        kubernetes_services_vars = KubernetesServicesInputVars(
            name=self.config.project_name,
            environment=self.config.namespace,
            endpoint=domain,
            realm_id=realm_id,
            node_groups=stage_outputs["stages/02-infrastructure"]["node_selectors"],
            jupyterhub_logout_redirect_url=final_logout_uri,
        )

        conda_store_vars = CondaStoreInputVars(
            conda_store_environments={
                k: v.dict() for k, v in self.config.environments.items()
            },
            conda_store_default_namespace=self.config.conda_store.default_namespace,
            conda_store_filesystem_storage=self.config.storage.conda_store,
            conda_store_object_storage=self.config.storage.conda_store,
            conda_store_service_token_scopes=conda_store_token_scopes,
            conda_store_extra_settings=self.config.conda_store.extra_settings,
            conda_store_extra_config=self.config.conda_store.extra_config,
            conda_store_image=self.config.conda_store.image,
            conda_store_image_tag=self.config.conda_store.image_tag,
        )

        jupyterhub_vars = JupyterhubInputVars(
            jupyterhub_theme=jupyterhub_theme.dict(),
            jupyterlab_image=_split_docker_image_name(
                self.config.default_images.jupyterlab
            ),
            jupyterhub_stared_storage=self.config.storage.shared_filesystem,
            jupyterhub_shared_endpoint=jupyterhub_shared_endpoint,
            cloud_provider=cloud_provider,
            jupyterhub_profiles=self.config.profiles.dict()["jupyterlab"],
            jupyterhub_image=_split_docker_image_name(
                self.config.default_images.jupyterhub
            ),
            jupyterhub_overrides=[json.dumps(self.config.jupyterhub.overrides)],
            jupyterhub_hub_extraEnv=json.dumps(
                self.config.jupyterhub.overrides.get("hub", {}).get("extraEnv", [])
            ),
            idle_culler_settings=self.config.jupyterlab.idle_culler.dict(),
            argo_workflows_enabled=self.config.argo_workflows.enabled,
            jhub_apps_enabled=self.config.jhub_apps.enabled,
            initial_repositories=str(self.config.jupyterlab.initial_repositories),
            jupyterlab_default_settings=self.config.jupyterlab.default_settings,
            jupyterlab_preferred_dir=self.config.jupyterlab.preferred_dir,
        )

        dask_gateway_vars = DaskGatewayInputVars(
            dask_worker_image=_split_docker_image_name(
                self.config.default_images.dask_worker
            ),
            dask_gateway_profiles=self.config.profiles.dict()["dask_worker"],
            cloud_provider=cloud_provider,
        )

        monitoring_vars = MonitoringInputVars(
            monitoring_enabled=self.config.monitoring.enabled,
            minio_enabled=self.config.monitoring.minio_enabled,
            grafana_loki_overrides=[json.dumps(self.config.monitoring.overrides.loki)],
            grafana_promtail_overrides=[
                json.dumps(self.config.monitoring.overrides.promtail)
            ],
            grafana_loki_minio_overrides=[
                json.dumps(self.config.monitoring.overrides.minio)
            ],
        )

        telemetry_vars = TelemetryInputVars(
            jupyterlab_pioneer_enabled=self.config.telemetry.jupyterlab_pioneer.enabled,
            jupyterlab_pioneer_log_format=self.config.telemetry.jupyterlab_pioneer.log_format,
        )

        argo_workflows_vars = ArgoWorkflowsInputVars(
            argo_workflows_enabled=self.config.argo_workflows.enabled,
            argo_workflows_overrides=[json.dumps(self.config.argo_workflows.overrides)],
            nebari_workflow_controller=self.config.argo_workflows.nebari_workflow_controller.enabled,
            workflow_controller_image_tag=self.config.argo_workflows.nebari_workflow_controller.image_tag,
            keycloak_read_only_user_credentials=keycloak_read_only_user_credentials,
        )

        return {
            **kubernetes_services_vars.dict(by_alias=True),
            **conda_store_vars.dict(by_alias=True),
            **jupyterhub_vars.dict(by_alias=True),
            **dask_gateway_vars.dict(by_alias=True),
            **monitoring_vars.dict(by_alias=True),
            **argo_workflows_vars.dict(by_alias=True),
            **telemetry_vars.dict(by_alias=True),
        }

    def check(
        self, stage_outputs: Dict[str, Dict[str, Any]], disable_prompt: bool = False
    ):
        directory = "stages/07-kubernetes-services"
        import requests

        # suppress insecure warnings
        import urllib3

        urllib3.disable_warnings(urllib3.exceptions.InsecureRequestWarning)

        def _attempt_connect_url(
            url, verify=False, num_attempts=NUM_ATTEMPTS, timeout=TIMEOUT
        ):
            for i in range(num_attempts):
                response = requests.get(url, verify=verify, timeout=timeout)
                if response.status_code < 400:
                    print(f"Attempt {i+1} health check succeeded for url={url}")
                    return True
                else:
                    print(f"Attempt {i+1} health check failed for url={url}")
                time.sleep(timeout)
            return False

        services = stage_outputs[directory]["service_urls"]["value"]
        for service_name, service in services.items():
            service_url = service["health_url"]
            if service_url and not _attempt_connect_url(service_url):
                print(
                    f"ERROR: Service {service_name} DOWN when checking url={service_url}"
                )
                sys.exit(1)


@hookimpl
def nebari_stage() -> List[Type[NebariStage]]:
    return [KubernetesServicesStage]<|MERGE_RESOLUTION|>--- conflicted
+++ resolved
@@ -51,18 +51,9 @@
 class JupyterHubTheme(schema.Base):
     hub_title: str = "Nebari"
     hub_subtitle: str = "Your open source data science platform"
-<<<<<<< HEAD
-    welcome: str = (
-        """Welcome! Learn about Nebari's features and configurations in <a href="https://www.nebari.dev/docs">the documentation</a>. If you have any questions or feedback, reach the team on <a href="https://www.nebari.dev/docs/community#getting-support">Nebari's support forums</a>."""
-    )
-    logo: str = (
-        "https://raw.githubusercontent.com/nebari-dev/nebari-design/main/logo-mark/horizontal/Nebari-Logo-Horizontal-Lockup-White-text.svg"
-    )
-=======
     welcome: str = """Welcome! Learn about Nebari's features and configurations in <a href="https://www.nebari.dev/docs">the documentation</a>. If you have any questions or feedback, reach the team on <a href="https://www.nebari.dev/docs/community#getting-support">Nebari's support forums</a>."""
     logo: str = "https://raw.githubusercontent.com/nebari-dev/nebari-design/main/logo-mark/horizontal/Nebari-Logo-Horizontal-Lockup-White-text.svg"
     favicon: str = "https://raw.githubusercontent.com/nebari-dev/nebari-design/main/symbol/favicon.ico"
->>>>>>> 9f2f8c51
     primary_color: str = "#4f4173"
     primary_color_dark: str = "#4f4173"
     secondary_color: str = "#957da6"
