{
    "dask-labextension:plugin": {
        "browserDashboardCheck": true
    },
    "jupyterlab-conda-store:plugin": {
        "apiUrl": "/conda-store/",
        "authMethod": "cookie",
        "loginUrl": "/conda-store/login?next=",
        "authToken": ""
    },
    "@jupyterlab/apputils-extension:notification": {
<<<<<<< HEAD
        "fetchNews": "false",
        "checkForUpdates": "false"
=======
        "fetchNews": "false"
    },
    "@jupyterlab/mainmenu-extension:plugin": {
        "menus": [
            {
                "id": "jp-mainmenu-nebari",
                "disabled": false,
                "label": "Nebari",
                "rank": 1001,
                "items": [
                    {
                        "command": "hub:control-panel",
                        "rank": 0
                    },
                    {
                        "command": "help:open",
                        "rank": 1,
                        "args": {
                            "url": "/conda-store",
                            "text": "Environment Management",
                            "newBrowserTab": true
                        }
                    },
                    {
                        "command": "help:open",
                        "rank": 2,
                        "args": {
                            "url": "/auth/admin/nebari/console",
                            "text": "User Management",
                            "newBrowserTab": true
                        }
                    },
                    {
                        "command": "help:open",
                        "rank": 3,
                        "args": {
                            "url": "/monitoring",
                            "text": "Monitoring",
                            "newBrowserTab": true
                        }
                    },
                    {
                        "command": "help:open",
                        "rank": 4,
                        "args": {
                            "url": "/argo",
                            "text": "Argo Workflows",
                            "newBrowserTab": true
                        }
                    }
                ]
            }
        ]
>>>>>>> 49ce43e5
    }
}<|MERGE_RESOLUTION|>--- conflicted
+++ resolved
@@ -9,10 +9,8 @@
         "authToken": ""
     },
     "@jupyterlab/apputils-extension:notification": {
-<<<<<<< HEAD
-        "fetchNews": "false",
+        "fetchNews": false,
         "checkForUpdates": "false"
-=======
         "fetchNews": "false"
     },
     "@jupyterlab/mainmenu-extension:plugin": {
@@ -66,6 +64,5 @@
                 ]
             }
         ]
->>>>>>> 49ce43e5
     }
 }