--- conflicted
+++ resolved
@@ -49,14 +49,6 @@
 
 .vscode/
 .pytest_cache
-<<<<<<< HEAD
-
-/.ruff_cache
-=======
 .ipynb_checkpoints
 .DS_Store
-/.ruff_cache
-
-# Integration tests deployments
-_test_deploy
->>>>>>> 92af1cda
+/.ruff_cache