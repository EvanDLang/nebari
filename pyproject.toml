### Build ###
[build-system]
requires = ["hatchling", "hatch-vcs"]
build-backend = "hatchling.build"

[tool.hatch.build.targets.wheel]
<<<<<<< HEAD
include = ["nebari"]
=======
packages = [
    "src/_nebari",
    "src/nebari",
]
>>>>>>> 92af1cda

[tool.hatch.version]
source = "vcs"

[tool.hatch.build.hooks.vcs]
<<<<<<< HEAD
version-file = "nebari/_version.py"
=======
version-file = "src/_nebari/_version.py"
>>>>>>> 92af1cda
local_scheme = "node-and-timestamp"


### Project ###
[project]
name = "nebari"
dynamic = ["version"]
description = "A Jupyter and Dask-powered open source data science platform."
readme = "README.md"
requires-python = ">=3.8"
license = "BSD-3-Clause"
authors = [
    { name = "Nebari development team", email = "internal-it@quansight.com" },
]
keywords = [
    "aws",
    "gcp",
    "do",
    "azure",
    "nebari",
    "dask",
    "jupyter",
]
classifiers = [
    "Development Status :: 5 - Production/Stable",
    "Intended Audience :: Developers",
    "Topic :: Software Development :: Build Tools",
    "Programming Language :: Python :: 3",
    "Programming Language :: Python :: 3.8",
    "Programming Language :: Python :: 3.9",
    "Programming Language :: Python :: 3.10",
    "Intended Audience :: Developers",
    "Intended Audience :: Education",
    "Intended Audience :: Information Technology",
    "Intended Audience :: Science/Research",
    "Intended Audience :: System Administrators",
    "Framework :: Jupyter :: JupyterLab",
]

dependencies = [
    "auth0-python==4.0.0",
    "azure-identity==1.12.0",
    "azure-mgmt-containerservice==19.1.0",
    "bcrypt==3.2.2",
    "boto3==1.26.78",
    "cloudflare==2.11.1",
    "kubernetes==26.1.0",
    "pydantic==1.10.5",
    "pynacl==1.5.0",
    "python-keycloak==2.12.0",
    "questionary==1.10.0",
    "rich==12.6.0",
    "ruamel.yaml==0.17.21",
    "typer==0.7.0",
    "requests-toolbelt==0.9.1",
]

[project.optional-dependencies]
dev = [
    "black==22.3.0",
    "dask-gateway",
    "diagrams",
<<<<<<< HEAD
=======
    "python-dotenv",
>>>>>>> 92af1cda
    "escapism",
    "flake8==3.8.4",
    "importlib-metadata<5.0",
    "jhub-client",
    "paramiko",
    "pre-commit",
    "pytest",
    "pytest-timeout",
<<<<<<< HEAD
    "grayskull",
    "build",
=======
    "pytest-playwright",
    "grayskull",
    "build",
    "jinja2",
>>>>>>> 92af1cda
]

[project.urls]
Documentation = "https://www.nebari.dev/docs"
Source = "https://github.com/nebari-dev/nebari"

[project.scripts]
<<<<<<< HEAD
nebari = "nebari.cli.main:app"

[tool.ruff]
ignore = [
    "E501", # Line too long
    "F821", # Undefined name
]
extend-exclude = [
    "nebari/template",
    "docs/source/conf.py",
    "docs",
=======
nebari = "_nebari.cli.main:app"

[tool.ruff]
select = [
    "E",
    "F",
    "PTH",
]
ignore = [
    "E501", # Line too long
    "F821", # Undefined name
    "PTH123", # open() should be replaced by Path.open()
]
extend-exclude = [
    "src/_nebari/template",
>>>>>>> 92af1cda
    "home",
    "__pycache__"
]<|MERGE_RESOLUTION|>--- conflicted
+++ resolved
@@ -4,24 +4,16 @@
 build-backend = "hatchling.build"
 
 [tool.hatch.build.targets.wheel]
-<<<<<<< HEAD
-include = ["nebari"]
-=======
 packages = [
     "src/_nebari",
     "src/nebari",
 ]
->>>>>>> 92af1cda
 
 [tool.hatch.version]
 source = "vcs"
 
 [tool.hatch.build.hooks.vcs]
-<<<<<<< HEAD
-version-file = "nebari/_version.py"
-=======
 version-file = "src/_nebari/_version.py"
->>>>>>> 92af1cda
 local_scheme = "node-and-timestamp"
 
 
@@ -84,10 +76,7 @@
     "black==22.3.0",
     "dask-gateway",
     "diagrams",
-<<<<<<< HEAD
-=======
     "python-dotenv",
->>>>>>> 92af1cda
     "escapism",
     "flake8==3.8.4",
     "importlib-metadata<5.0",
@@ -96,15 +85,10 @@
     "pre-commit",
     "pytest",
     "pytest-timeout",
-<<<<<<< HEAD
-    "grayskull",
-    "build",
-=======
     "pytest-playwright",
     "grayskull",
     "build",
     "jinja2",
->>>>>>> 92af1cda
 ]
 
 [project.urls]
@@ -112,19 +96,6 @@
 Source = "https://github.com/nebari-dev/nebari"
 
 [project.scripts]
-<<<<<<< HEAD
-nebari = "nebari.cli.main:app"
-
-[tool.ruff]
-ignore = [
-    "E501", # Line too long
-    "F821", # Undefined name
-]
-extend-exclude = [
-    "nebari/template",
-    "docs/source/conf.py",
-    "docs",
-=======
 nebari = "_nebari.cli.main:app"
 
 [tool.ruff]
@@ -140,7 +111,6 @@
 ]
 extend-exclude = [
     "src/_nebari/template",
->>>>>>> 92af1cda
     "home",
     "__pycache__"
 ]